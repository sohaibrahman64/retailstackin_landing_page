node_modules
.env
logs
<<<<<<< HEAD
stderr.log
=======
logs/*.log
.vscode
>>>>>>> 26b757b2
<|MERGE_RESOLUTION|>--- conflicted
+++ resolved
@@ -1,9 +1,6 @@
 node_modules
 .env
 logs
-<<<<<<< HEAD
 stderr.log
-=======
 logs/*.log
-.vscode
->>>>>>> 26b757b2
+.vscode